pub mod formats;
mod test_util;
pub mod tuples;
pub mod value;

use std::collections::{HashMap, HashSet};
use std::rc::Rc;

use formats::DataFormat;
use serde::{Deserialize, Serialize};

pub type RcOperator = Rc<Operator>;

#[derive(Debug, Clone, PartialEq, Serialize, Deserialize)]
#[serde(tag = "type")]
pub enum Operator {
    SourceOp(Source),
    JoinOp {
        config:    Join,
        operators: Vec<RcOperator>,
    },
    ProjectOp {
        config:   Projection,
        operator: RcOperator,
    },
    ExtendOp {
        config:   Extend,
        operator: RcOperator,
    },
    RenameOp {
        config:   Rename,
        operator: RcOperator,
    },
    SerializerOp {
        config:   Serializer,
        operator: RcOperator,
    },
    TargetOp {
        config:   Target,
        operator: RcOperator,
    },
}

#[derive(Debug, Clone, PartialEq, Serialize, Deserialize)]
pub struct Source {
    pub config: HashMap<String, String>,
    pub source_type:   IOType,
    pub data_format:   DataFormat,
}

// Transformation operators
/// Alias type to define Foreign Function Interface (FFI) configurations.
pub type FFIConfig = HashMap<String, String>;

/// Enums for transformation operators where the data item can be
/// processed/transformed through the use of FFI's or built-in functions.
#[derive(Debug, Clone, PartialEq, Serialize, Deserialize)]
pub enum Transform {
    ArbitraryTransform(FFIConfig),
    Lower(String),
    Upper(String),
}

////

// Join operators

#[derive(Debug, Clone, PartialEq, Serialize, Deserialize)]
pub enum JoinType {
    LeftJoin,
    EquiJoin,
}

#[derive(Debug, Clone, PartialEq, Serialize, Deserialize)]
pub struct Join {
    pub left_right_pairs: HashMap<String, String>,
    pub join_type:        JoinType,
}
impl Join {
    pub fn is_binary_join(&self) -> bool {
<<<<<<< HEAD
        // TODO:  <30-05-23,> //
=======
        // TODO:  <30-05-23> //
>>>>>>> ce6c54b8

        todo!()
    }
}

#[derive(Debug, Clone, PartialEq, Serialize, Deserialize)]
pub struct Projection {
    pub projection_attributes: HashSet<String>,
}

#[derive(Debug, Clone, PartialEq, Serialize, Deserialize)]
pub struct Rename {
    pub rename_pairs: HashMap<String, String>,
}

#[derive(Debug, Clone, PartialEq, Serialize, Deserialize)]
pub struct Extend {
    pub extend_pairs: HashMap<String, Function>,
}

pub type RcExtendFunction = Rc<Function>;
#[derive(Debug, Clone, PartialEq, Serialize, Deserialize)]
#[serde(tag = "type")]
pub enum Function {
    Reference { value: String },
    Constant { value: String },
    Template { value: String },
    UriEncode { inner_function: RcExtendFunction },
    Iri { inner_function: RcExtendFunction },
    Literal { inner_function: RcExtendFunction },
    BlankNode { inner_function: RcExtendFunction },
    Upper { inner_function: RcExtendFunction },
    Lower { inner_function: RcExtendFunction },
}

// Post-mapping operators

#[derive(Debug, Clone, PartialEq, Serialize, Deserialize)]
pub struct Serializer {
    pub template: String,
    pub options:  Option<HashMap<String, String>>,
    pub format:   DataFormat,
}

#[derive(Debug, Clone, PartialEq, Serialize, Deserialize)]
pub struct Target {
    pub configuration: HashMap<String, String>,
    pub target_type:   IOType,
    pub data_format:   DataFormat,
}

#[derive(Debug, Clone, PartialEq, Serialize, Deserialize)]
pub enum IOType {
    File,
    Kafka,
    Websocket,
    MySQL,
    PostgreSQL,
    SPARQLEndpoint,
}<|MERGE_RESOLUTION|>--- conflicted
+++ resolved
@@ -78,11 +78,7 @@
 }
 impl Join {
     pub fn is_binary_join(&self) -> bool {
-<<<<<<< HEAD
-        // TODO:  <30-05-23,> //
-=======
         // TODO:  <30-05-23> //
->>>>>>> ce6c54b8
 
         todo!()
     }
